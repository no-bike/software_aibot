body {
  margin: 0;
  padding: 0;
  overflow: hidden;
  font-family: -apple-system, BlinkMacSystemFont, 'Segoe UI', 'Roboto', 'Oxygen',
    'Ubuntu', 'Cantarell', 'Fira Sans', 'Droid Sans', 'Helvetica Neue',
    sans-serif;
  -webkit-font-smoothing: antialiased;
  -moz-osx-font-smoothing: grayscale;
  background-color: #0d1117;
  color: #f0f6fc;
}

.titlebar {
  -webkit-app-region: drag;
  user-select: none;
}

.titlebar button {
  -webkit-app-region: no-drag;
}

/* 自定义滚动条样式 - 深色主题 */
::-webkit-scrollbar {
  width: 8px;
  height: 8px;
}

::-webkit-scrollbar-track {
  background: #21262d;
}

::-webkit-scrollbar-thumb {
  background: #484f58;
  border-radius: 4px;
}

::-webkit-scrollbar-thumb:hover {
<<<<<<< HEAD
  background: #555;
}

code {
  font-family: source-code-pro, Menlo, Monaco, Consolas, 'Courier New',
    monospace;
}

/* 确保动画渲染性能 */
@keyframes bounce {
  0%, 60%, 100% {
    animation-timing-function: cubic-bezier(0.215, 0.610, 0.355, 1.000);
    transform: translateY(0);
  }
  30% {
    animation-timing-function: cubic-bezier(0.755, 0.050, 0.855, 0.060);
    transform: translateY(-8px);
  }
}

.typing-dot {
  width: 6px;
  height: 6px;
  border-radius: 50%;
  background-color: #1976d2;
  animation: bounce 1.4s infinite;
}

.typing-dot:nth-child(1) { animation-delay: 0s; }
.typing-dot:nth-child(2) { animation-delay: 0.16s; }
.typing-dot:nth-child(3) { animation-delay: 0.32s; } 
=======
  background: #6e7681;
}

/* 代码块样式 - 深色主题优化 */
.code-block {
  position: relative;
  background: linear-gradient(135deg, #1e1e2e 0%, #2d2d44 100%);
  color: #cdd6f4;
  padding: 1rem;
  border-radius: 12px;
  font-family: 'JetBrains Mono', 'Fira Code', 'Consolas', monospace;
  margin: 1rem 0;
  overflow: auto;
  border: 1px solid #3e3e5e;
  box-shadow: 0 4px 12px rgba(0, 0, 0, 0.3);
}

.code-block pre {
  margin: 0;
  color: #cdd6f4;
}

.copy-btn {
  position: absolute;
  right: 12px;
  top: 12px;
  background: rgba(74, 158, 255, 0.8);
  color: white;
  border: none;
  border-radius: 6px;
  padding: 6px 12px;
  cursor: pointer;
  font-size: 12px;
  opacity: 0.8;
  transition: all 0.2s ease;
  backdrop-filter: blur(8px);
}

.copy-btn:hover {
  opacity: 1;
  background: rgba(74, 158, 255, 1);
  transform: translateY(-1px);
}

/* Markdown 内容样式 */
.markdown-content {
  color: #f0f6fc;
}

.markdown-content h1,
.markdown-content h2,
.markdown-content h3,
.markdown-content h4,
.markdown-content h5,
.markdown-content h6 {
  color: #f0f6fc;
  border-bottom: 1px solid #30363d;
  padding-bottom: 0.3rem;
}

.markdown-content p {
  color: #f0f6fc;
  line-height: 1.6;
}

.markdown-content ul,
.markdown-content ol {
  color: #f0f6fc;
}

.markdown-content blockquote {
  border-left: 4px solid #4a9eff;
  background: rgba(74, 158, 255, 0.1);
  margin: 1rem 0;
  padding: 1rem;
  border-radius: 0 8px 8px 0;
  color: #8b949e;
}

.markdown-content table {
  border-collapse: collapse;
  width: 100%;
  margin: 1rem 0;
  background: #161b22;
}

.markdown-content th,
.markdown-content td {
  border: 1px solid #30363d;
  padding: 0.75rem;
  text-align: left;
}

.markdown-content th {
  background: #21262d;
  color: #f0f6fc;
  font-weight: 600;
}

.markdown-content td {
  color: #f0f6fc;
}

/* 内联代码样式 */
.markdown-content p code,
.markdown-content li code {
  background: rgba(116, 199, 236, 0.2);
  color: #74c7ec;
  padding: 2px 6px;
  border-radius: 4px;
  font-size: 0.9em;
  font-family: 'JetBrains Mono', 'Consolas', monospace;
}

/* 链接样式 */
.markdown-content a {
  color: #4a9eff;
  text-decoration: none;
}

.markdown-content a:hover {
  color: #7bb8ff;
  text-decoration: underline;
}

/* 消息气泡样式增强 */
.user-message {
  background: linear-gradient(135deg, #4a9eff 0%, #2c7cd1 100%) !important;
  color: #ffffff !important;
  box-shadow: 0 2px 8px rgba(74, 158, 255, 0.3);
}

.assistant-message {
  background: #161b22 !important;
  border: 1px solid #30363d;
  box-shadow: 0 2px 8px rgba(0, 0, 0, 0.2);
}

.error-message {
  background: linear-gradient(135deg, #ff6b6b 0%, #cc5555 100%) !important;
  color: #ffffff !important;
  box-shadow: 0 2px 8px rgba(255, 107, 107, 0.3);
}
>>>>>>> 263e3e44
<|MERGE_RESOLUTION|>--- conflicted
+++ resolved
@@ -36,8 +36,7 @@
 }
 
 ::-webkit-scrollbar-thumb:hover {
-<<<<<<< HEAD
-  background: #555;
+  background: #6e7681;
 }
 
 code {
@@ -67,10 +66,7 @@
 
 .typing-dot:nth-child(1) { animation-delay: 0s; }
 .typing-dot:nth-child(2) { animation-delay: 0.16s; }
-.typing-dot:nth-child(3) { animation-delay: 0.32s; } 
-=======
-  background: #6e7681;
-}
+.typing-dot:nth-child(3) { animation-delay: 0.32s; }
 
 /* 代码块样式 - 深色主题优化 */
 .code-block {
@@ -211,5 +207,4 @@
   background: linear-gradient(135deg, #ff6b6b 0%, #cc5555 100%) !important;
   color: #ffffff !important;
   box-shadow: 0 2px 8px rgba(255, 107, 107, 0.3);
-}
->>>>>>> 263e3e44
+}