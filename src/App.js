import React, { useState, useMemo, useEffect, useRef } from 'react';
import { 
  Box, 
  Container, 
  TextField, 
  Button, 
  Paper, 
  Typography,
  Select,
  MenuItem,
  FormControl,
  InputLabel,
  List,
  ListItem,
  ListItemText,
  Divider,
  IconButton,
  Tooltip,
  Dialog,
  DialogTitle,
  DialogContent,
  DialogActions,
  InputAdornment,
  Chip,
  Switch,
  FormControlLabel,
  keyframes,
  ThemeProvider,
  CssBaseline,
  AppBar,
  Toolbar,
  Snackbar,
  Alert
} from '@mui/material';
import ReactMarkdown from 'react-markdown';
import remarkGfm from 'remark-gfm';
import SendIcon from '@mui/icons-material/Send';
import HistoryIcon from '@mui/icons-material/History';
import AddIcon from '@mui/icons-material/Add';
import DeleteIcon from '@mui/icons-material/Delete';
import EditIcon from '@mui/icons-material/Edit';
import SearchIcon from '@mui/icons-material/Search';
import ClearIcon from '@mui/icons-material/Clear';
import SettingsIcon from '@mui/icons-material/Settings';
import DarkModeIcon from '@mui/icons-material/DarkMode';
import LightModeIcon from '@mui/icons-material/LightMode';
import LogoutIcon from '@mui/icons-material/Logout';
import ShareIcon from '@mui/icons-material/Share';
import ContentCopyIcon from '@mui/icons-material/ContentCopy';
import ShareListIcon from '@mui/icons-material/List';
import VisibilityIcon from '@mui/icons-material/Visibility';
import Settings from './components/Settings';
import Login from './components/Login';
import Register from './components/Register';
import darkTheme from './theme/darkTheme';
import lightTheme from './theme/lightTheme';
import { getModels, updateModelSelection, sendMessage as sendMessageToAPI, fusionResponses, getConversations, deleteConversation as deleteConversationAPI, getConversationDetail, updateConversationTitle, getUserSharedConversations, deleteShare } from './services/apiService';
import { AuthProvider, useAuth } from './contexts/AuthContext';
import ShareDialog from './components/ShareDialog';
import SharedConversation from './components/SharedConversation';

// 跳动点动画
const bounce = keyframes`
  0%, 60%, 100% {
    animation-timing-function: cubic-bezier(0.215, 0.610, 0.355, 1.000);
    transform: translateY(0);
  }
  30% {
    animation-timing-function: cubic-bezier(0.755, 0.050, 0.855, 0.060);
    transform: translateY(-8px);
  }
`;

// 跳动点组件
const TypingIndicator = () => (
  <Box
    sx={{
      display: 'flex',
      justifyContent: 'flex-start',
      mb: 2
    }}
  >
    <Paper
      sx={{
        p: 2,
        maxWidth: '70%',
        backgroundColor: 'grey.100',
        display: 'flex',
        alignItems: 'center',
        gap: 0.5
      }}
    >
      <Typography variant="body2" color="text.secondary" sx={{ mr: 1 }}>
        AI正在思考
      </Typography>
      {[0, 1, 2].map((index) => (
        <Box
          key={index}
          sx={{
            width: 6,
            height: 6,
            borderRadius: '50%',
            backgroundColor: 'primary.main',
            animation: `${bounce} 1.4s infinite`,
            animationDelay: `${index * 0.16}s`
          }}
        />
      ))}
    </Paper>
  </Box>
);

// 将主应用内容包装在一个新组件中
const MainApp = () => {
  const { user, logout } = useAuth();
  const [message, setMessage] = useState('');
  const [conversations, setConversations] = useState([]);
  const [currentConversationId, setCurrentConversationId] = useState(null);
  const [selectedModels, setSelectedModels] = useState([]);
  const [showHistory, setShowHistory] = useState(true);
  const [editingConversation, setEditingConversation] = useState(null);
  const [editTitle, setEditTitle] = useState('');
  const [searchQuery, setSearchQuery] = useState('');
  const [showSettings, setShowSettings] = useState(false);
  const [models, setModels] = useState([]);
  const [mergeResponses, setMergeResponses] = useState(false);
  const [loading, setLoading] = useState(true);
  const [error, setError] = useState(null);
  const [isLoadingResponse, setIsLoadingResponse] = useState(false);
  const [isDarkMode, setIsDarkMode] = useState(true);
  const messagesEndRef = useRef(null);
<<<<<<< HEAD
  const [streamingContent, setStreamingContent] = useState('');
=======
  const [showShareDialog, setShowShareDialog] = useState(false);
  const [showSharedList, setShowSharedList] = useState(false);
  const [showViewSharedDialog, setShowViewSharedDialog] = useState(false);
  const [sharedConversations, setSharedConversations] = useState([]);
  const [sharedLink, setSharedLink] = useState('');
  const [sharedError, setSharedError] = useState('');
  const [deleteError, setDeleteError] = useState('');
>>>>>>> 506761a2

  // 从API加载模型列表
  useEffect(() => {
    const loadModels = async () => {
      try {
        setLoading(true);
        setError(null);
        const savedModels = await getModels();
        setModels(savedModels);
        
        // 如果当前没有选中的模型，选择第一个
        if (selectedModels.length === 0 && savedModels.length > 0) {
          setSelectedModels([savedModels[0].id]);
        }
      } catch (error) {
        console.error('Error loading models:', error);
        setError('Failed to load models. Please try again later.');
      } finally {
        setLoading(false);
      }
    };

    loadModels();
  }, []);

  // 当模型选择变化时，通知后端
  useEffect(() => {
    const updateSelection = async () => {
      if (selectedModels.length > 0) {
        try {
          await updateModelSelection(selectedModels);
        } catch (error) {
          console.error('Error updating model selection:', error);
        }
      }
    };

    updateSelection();
  }, [selectedModels]);

  // 加载会话历史
  useEffect(() => {
    const loadConversations = async () => {
      try {
        const savedConversations = await getConversations();
        console.log('Loaded conversations from server:', savedConversations);
        setConversations(savedConversations);
      } catch (error) {
        console.error('Error loading conversations:', error);
        // 如果加载失败，保持空数组，不影响新会话的创建
      }
    };

    loadConversations();
  }, []);

  // 使用 useMemo 优化搜索性能
  const filteredConversations = useMemo(() => {
    if (!searchQuery.trim()) return conversations;
    
    const query = searchQuery.toLowerCase().trim();
    return conversations.filter(conv => 
      conv.title.toLowerCase().includes(query)
    );
  }, [conversations, searchQuery]);

  const createNewConversation = () => {
    const newConversation = {
      id: Date.now().toString(),  // 确保ID是字符串类型
      title: 'New Conversation',
      messages: [],
      models: selectedModels,
      createdAt: new Date().toISOString()
    };
    setConversations(prevConversations => [newConversation, ...prevConversations]);
    return newConversation.id;  // 返回新创建的对话ID
  };

  // 选择并加载会话详情
  const selectConversation = async (conversationId) => {
    try {
      console.log('Selecting conversation:', conversationId);
      
      // 先设置当前会话ID，避免在加载过程中UI显示异常
      setCurrentConversationId(conversationId);
      
      const conversationDetail = await getConversationDetail(conversationId);
      console.log('Loaded conversation detail:', conversationDetail);
      
      if (!conversationDetail) {
        console.warn('No conversation detail received');
        return;
      }
      
      // 更新conversations状态，将加载的消息合并到对应的会话中
      setConversations(prevConversations => {
        return prevConversations.map(conv => {
          if (conv.id === conversationId) {
            return {
              ...conv,
              messages: conversationDetail.messages || [],
              title: conversationDetail.title || conv.title,
              models: conversationDetail.models || conv.models
            };
          }
          return conv;
        });
      });
    } catch (error) {
      console.error('Error loading conversation detail:', error);
      // 如果加载失败，仍然设置当前会话ID，允许用户继续对话
      setCurrentConversationId(conversationId);
    }
  };

  const handleSend = async () => {
    if (!message.trim()) return;
    
    // 如果没有选择模型，显示错误
    if (selectedModels.length === 0) {
      const errorMessage = {
        role: 'assistant',
        content: '错误: 请先选择至少一个AI模型',
        model: 'error',
        timestamp: new Date().toISOString()
      };
      
      if (currentConversationId) {
        setConversations(prevConversations => {
          return prevConversations.map(conv => {
            if (conv.id === currentConversationId) {
              return {
                ...conv,
                messages: [...conv.messages, errorMessage]
              };
            }
            return conv;
          });
        });
      }
      return;
    }

    const currentMessage = message;
    setMessage('');  // 清空输入框
    setIsLoadingResponse(true); // 开始加载状态
    setStreamingContent(''); // 重置流式内容

    // 确保有对话ID
    let conversationId = currentConversationId;
    if (!conversationId) {
      conversationId = createNewConversation();
      setCurrentConversationId(conversationId);
    }

    // 创建用户消息
    const newMessage = {
      role: 'user',
      content: currentMessage,
      timestamp: new Date().toISOString()
    };

    // 立即更新对话
    setConversations(prevConversations => {
      return prevConversations.map(conv => {
        if (conv.id === conversationId) {
          return {
            ...conv,
            title: conv.messages.length === 0 ? currentMessage.slice(0, 30) + (currentMessage.length > 30 ? '...' : '') : conv.title,
            messages: [...conv.messages, newMessage],
            models: selectedModels
          };
        }
        return conv;
      });
    });

    try {
      console.log('发送消息:', {
        message: currentMessage,
        modelIds: selectedModels,
        conversationId: conversationId
      });

      // 单个模型时使用流式响应
      if (selectedModels.length === 1) {
        // 创建临时AI消息用于流式显示
        const tempAiMessage = {
          role: 'assistant',
          content: '',
          model: selectedModels[0],
          timestamp: new Date().toISOString()
        };

        // 先添加临时消息
        setConversations(prevConversations => {
          return prevConversations.map(conv => {
            if (conv.id === conversationId) {
              return {
                ...conv,
                messages: [...conv.messages, tempAiMessage]
              };
            }
            return conv;
          });
        });

        // 调用API发送消息（流式）
        const response = await sendMessageToAPI(
          currentMessage, 
          selectedModels, 
          conversationId,
          (chunk) => {
            setStreamingContent(prev => {
              const newContent = prev + chunk;
              // 更新临时消息内容
              setConversations(prevConversations => {
                return prevConversations.map(conv => {
                  if (conv.id === conversationId) {
                    const messages = [...conv.messages];
                    const lastMessage = messages[messages.length - 1];
                    if (lastMessage.role === 'assistant') {
                      messages[messages.length - 1] = {
                        ...lastMessage,
                        content: newContent
                      };
                    }
                    return {
                      ...conv,
                      messages: messages
                    };
                  }
                  return conv;
                });
              });
              return newContent;
            });
          }
        );

        // 流式结束后，确保最终内容正确
        if (response && response.responses && response.responses[0]) {
          setConversations(prevConversations => {
            return prevConversations.map(conv => {
              if (conv.id === conversationId) {
                const messages = [...conv.messages];
                const lastMessage = messages[messages.length - 1];
                if (lastMessage.role === 'assistant') {
                  messages[messages.length - 1] = {
                    ...lastMessage,
                    content: response.responses[0].content
                  };
                }
                return {
                  ...conv,
                  messages: messages
                };
              }
              return conv;
            });
          });
        }
      } 
      // 多个模型时保持原样
      else {
        // 调用API发送消息（非流式）
        const response = await sendMessageToAPI(currentMessage, selectedModels, conversationId);
        console.log('收到API响应:', response);

        if (!response || !response.responses) {
          throw new Error('服务器返回的响应格式不正确');
        }
        
        let aiMessages;
        if (mergeResponses && response.responses.length > 1) {
          try {
            // 调用融合API
            const fusionResult = await fusionResponses(response.responses, conversationId);
            aiMessages = [{
              role: 'assistant',
              content: fusionResult.fusedContent,
              model: 'fusion',
              timestamp: new Date().toISOString()
            }];
          } catch (fusionError) {
            console.error('融合回答失败:', fusionError);
            // 如果融合失败，回退到分别显示每个模型的回答
            aiMessages = response.responses.map(response => ({
              role: 'assistant',
              content: response.content,
              model: response.modelId,
              timestamp: new Date().toISOString()
            }));
          }
        } else {
          // 分别显示每个模型的回答
          aiMessages = response.responses.map(response => ({
            role: 'assistant',
            content: response.content,
            model: response.modelId,
            timestamp: new Date().toISOString()
          }));
        }

        console.log('处理后的AI消息:', aiMessages);

        // 更新对话内容
        setConversations(prevConversations => {
          return prevConversations.map(conv => {
            if (conv.id === conversationId) {
              const updatedMessages = [...conv.messages, ...aiMessages];
              return {
                ...conv,
                messages: updatedMessages
              };
            }
            return conv;
          });
        });
      }
    } catch (error) {
      console.error('发送消息时出错:', error);
      
      // 添加错误提示
      const errorMessage = {
        role: 'assistant',
        content: `错误: ${error.message || '无法获取AI响应'}`,
        model: 'error',
        timestamp: new Date().toISOString()
      };
      
      setConversations(prevConversations => {
        return prevConversations.map(conv => {
          if (conv.id === conversationId) {
            return {
              ...conv,
              messages: [...conv.messages, errorMessage]
            };
          }
          return conv;
        });
      });
    } finally {
      setIsLoadingResponse(false); // 结束加载状态
    }
  };

  const deleteConversation = async (conversationId) => {
    try {
      // 调用后端API删除会话
      await deleteConversationAPI(conversationId);
      console.log('Conversation deleted from server:', conversationId);
      
      // 从本地状态中删除
      setConversations(prevConversations => 
        prevConversations.filter(conv => conv.id !== conversationId)
      );
      
      // 如果删除的是当前会话，清除当前会话ID
      if (currentConversationId === conversationId) {
        setCurrentConversationId(null);
      }
    } catch (error) {
      console.error('Error deleting conversation:', error);
      // 如果API调用失败，仍然从本地删除（用户体验优先）
      setConversations(prevConversations => 
        prevConversations.filter(conv => conv.id !== conversationId)
      );
      if (currentConversationId === conversationId) {
        setCurrentConversationId(null);
      }
    }
  };

  const handleEditTitle = (conversation) => {
    setEditingConversation(conversation);
    setEditTitle(conversation.title);
  };

  const saveEditTitle = async () => {
    if (editingConversation && editTitle.trim()) {
      try {
        // 调用后端API更新标题
        await updateConversationTitle(editingConversation.id, editTitle.trim());
        console.log('Conversation title updated on server:', editingConversation.id);
        
        // 更新本地状态
        setConversations(prevConversations => 
          prevConversations.map(conv => 
            conv.id === editingConversation.id 
              ? { ...conv, title: editTitle.trim() }
              : conv
          )
        );
      } catch (error) {
        console.error('Error updating conversation title:', error);
        // 如果API调用失败，仍然在本地更新（用户体验优先）
        setConversations(prevConversations => 
          prevConversations.map(conv => 
            conv.id === editingConversation.id 
              ? { ...conv, title: editTitle.trim() }
              : conv
          )
        );
      }
    }
    setEditingConversation(null);
    setEditTitle('');
  };

  const getCurrentConversation = () => {
    return conversations.find(conv => conv.id === currentConversationId) || { messages: [] };
  };

  // 当消息变化时自动滚动到底部
  useEffect(() => {
    const container = document.querySelector('.messages-container');
    if (container) {
      container.scrollTo({
        top: container.scrollHeight,
        behavior: 'smooth'
      });
    }
  }, [currentConversationId, conversations]);

  const handleModelsUpdate = (updatedModels) => {
    setModels(updatedModels);
    // 如果当前没有选中的模型，选择第一个
    if (selectedModels.length === 0 && updatedModels.length > 0) {
      setSelectedModels([updatedModels[0].id]);
    }
  };

<<<<<<< HEAD
=======
  // 加载分享的会话列表
  useEffect(() => {
    const loadSharedConversations = async () => {
      try {
        const data = await getUserSharedConversations();
        setSharedConversations(data.sharedConversations || []);
      } catch (error) {
        console.error('Error loading shared conversations:', error);
      }
    };

    if (showSharedList) {
      loadSharedConversations();
    }
  }, [showSharedList]);

  // 处理查看分享的会话
  const handleViewShared = async () => {
    if (!sharedLink.trim()) {
      setSharedError('请输入分享链接');
      return;
    }

    try {
      // 从链接中提取分享ID
      const shareId = sharedLink.split('/shared/')[1];
      if (!shareId) {
        setSharedError('无效的分享链接');
        return;
      }

      // 在新窗口打开分享的会话
      window.open(`/shared/${shareId}`, '_blank');
      setShowViewSharedDialog(false);
      setSharedLink('');
      setSharedError('');
    } catch (error) {
      setSharedError('无法打开分享的会话');
    }
  };

  // 处理删除分享
  const handleDeleteShare = async (shareId) => {
    try {
      await deleteShare(shareId);
      // 重新加载分享列表
      const data = await getUserSharedConversations();
      setSharedConversations(data.sharedConversations || []);
    } catch (error) {
      setDeleteError('删除分享失败，请稍后重试');
    }
  };

>>>>>>> 506761a2
  return (
    <ThemeProvider theme={isDarkMode ? darkTheme : lightTheme}>
      <CssBaseline />
      <Box sx={{ display: 'flex', flexDirection: 'column', height: '100vh' }}>
        <AppBar position="static">
          <Toolbar>
            <Typography variant="h6" component="div" sx={{ flexGrow: 1 }}>
              AI 助手
            </Typography>
            {user && (
              <Typography variant="body2" color="inherit" sx={{ mr: 2 }}>
                用户名: {user.username || '未知'}
              </Typography>
            )}
            <Tooltip title="查看分享的会话">
              <IconButton color="inherit" onClick={() => setShowViewSharedDialog(true)}>
                <VisibilityIcon />
              </IconButton>
            </Tooltip>
            <Tooltip title="我的分享列表">
              <IconButton color="inherit" onClick={() => setShowSharedList(true)}>
                <ShareListIcon />
              </IconButton>
            </Tooltip>
            <IconButton color="inherit" onClick={logout}>
              <LogoutIcon />
            </IconButton>
          </Toolbar>
        </AppBar>

        <Container maxWidth="lg" sx={{ height: '100vh', py: 2 }}>
          {showSettings ? (
            <Settings 
              onClose={() => setShowSettings(false)} 
              onModelsUpdate={handleModelsUpdate}
            />
          ) : (
            <Box sx={{ display: 'flex', height: '100%', gap: 2 }}>
              {/* Sidebar */}
              <Paper sx={{ width: 250, p: 2, display: 'flex', flexDirection: 'column', position: 'relative' }}>
                <Box sx={{ display: 'flex', justifyContent: 'space-between', alignItems: 'center', mb: 2 }}>
                  <Button
                    variant="outlined"
                    startIcon={<HistoryIcon />}
                    onClick={() => setShowHistory(!showHistory)}
                  >
                    {showHistory ? 'Hide History' : 'Show History'}
                  </Button>
                  <Tooltip title="New Conversation">
                    <IconButton onClick={createNewConversation} color="primary">
                      <AddIcon />
                    </IconButton>
                  </Tooltip>
                </Box>

                <FormControl fullWidth sx={{ mb: 2 }}>
                  <InputLabel>Models</InputLabel>
                  <Select
                    multiple
                    value={selectedModels}
                    label="Models"
                    onChange={(e) => setSelectedModels(e.target.value)}
                    renderValue={(selected) => (
                      <Box sx={{ display: 'flex', flexWrap: 'wrap', gap: 0.5 }}>
                        {selected.map((value) => (
                          <Chip 
                            key={value} 
                            label={models.find(m => m.id === value)?.name || value}
                            size="small"
                          />
                        ))}
                      </Box>
                    )}
                    disabled={loading}
                  >
                    {loading ? (
                      <MenuItem disabled>
                        <Typography variant="body2" color="text.secondary">
                          Loading models...
                        </Typography>
                      </MenuItem>
                    ) : error ? (
                      <MenuItem disabled>
                        <Typography variant="body2" color="error">
                          {error}
                        </Typography>
                      </MenuItem>
                    ) : models.length === 0 ? (
                      <MenuItem disabled>
                        <Typography variant="body2" color="text.secondary">
                          No models available
                        </Typography>
                      </MenuItem>
                    ) : (
                      models.map((model) => (
                        <MenuItem key={model.id} value={model.id}>
                          {model.name}
                        </MenuItem>
                      ))
                    )}
                  </Select>
                </FormControl>

                {showHistory && (
                  <>
                    <TextField
                      fullWidth
                      size="small"
                      placeholder="Search conversations..."
                      value={searchQuery}
                      onChange={(e) => setSearchQuery(e.target.value)}
                      sx={{ mb: 2 }}
                      InputProps={{
                        startAdornment: (
                          <InputAdornment position="start">
                            <SearchIcon fontSize="small" />
                          </InputAdornment>
                        ),
                        endAdornment: searchQuery && (
                          <InputAdornment position="end">
                            <IconButton
                              size="small"
                              onClick={() => setSearchQuery('')}
                            >
                              <ClearIcon fontSize="small" />
                            </IconButton>
                          </InputAdornment>
                        )
                      }}
                    />
                    <List sx={{ overflow: 'auto', flex: 1 }}>
                      {filteredConversations.map((conv) => (
                        <React.Fragment key={conv.id}>
                          <ListItem
                            button
                            selected={currentConversationId === conv.id}
                            onClick={() => selectConversation(conv.id)}
                            secondaryAction={
                              <Box>
                                <Tooltip title="分享会话">
                                  <IconButton
                                    edge="end"
                                    aria-label="share"
                                    onClick={(e) => {
                                      e.stopPropagation();
                                      setCurrentConversationId(conv.id);
                                      setShowShareDialog(true);
                                    }}
                                    size="small"
                                  >
                                    <ShareIcon fontSize="small" />
                                  </IconButton>
                                </Tooltip>
                                <Tooltip title="编辑标题">
                                  <IconButton
                                    edge="end"
                                    aria-label="edit"
                                    onClick={(e) => {
                                      e.stopPropagation();
                                      handleEditTitle(conv);
                                    }}
                                    size="small"
                                  >
                                    <EditIcon fontSize="small" />
                                  </IconButton>
                                </Tooltip>
                                <Tooltip title="删除会话">
                                  <IconButton 
                                    edge="end" 
                                    aria-label="delete"
                                    onClick={(e) => {
                                      e.stopPropagation();
                                      deleteConversation(conv.id);
                                    }}
                                    size="small"
                                  >
                                    <DeleteIcon fontSize="small" />
                                  </IconButton>
                                </Tooltip>
                              </Box>
                            }
                          >
                            <ListItemText
                              primary={conv.title}
                              secondary={new Date(conv.createdAt).toLocaleDateString()}
                            />
                          </ListItem>
                          <Divider />
                        </React.Fragment>
                      ))}
                      {filteredConversations.length === 0 && (
                        <ListItem>
                          <ListItemText
                            primary="No conversations found"
                            sx={{ textAlign: 'center', color: 'text.secondary' }}
                          />
                        </ListItem>
                      )}
                    </List>
                  </>
                )}

                {/* 设置和主题切换按钮放在左下角 */}
                <Box sx={{ mt: 'auto', pt: 2, borderTop: 1, borderColor: 'divider' }}>
                  <Box sx={{ display: 'flex', gap: 1, mb: 2 }}>
                    <Button
                      fullWidth
                      variant="outlined"
                      startIcon={<SettingsIcon />}
                      onClick={() => setShowSettings(true)}
                    >
                      设置
                    </Button>
                    <Tooltip title={isDarkMode ? '切换到亮色主题' : '切换到深色主题'}>
                      <IconButton
                        onClick={() => setIsDarkMode(!isDarkMode)}
                        color="primary"
                        sx={{ 
                          border: 1, 
                          borderColor: 'divider',
                          '&:hover': {
                            borderColor: 'primary.main'
                          }
                        }}
                      >
                        {isDarkMode ? <LightModeIcon /> : <DarkModeIcon />}
                      </IconButton>
                    </Tooltip>
                  </Box>
                </Box>
              </Paper>

              {/* Main Chat Area */}
              <Paper sx={{ flex: 1, p: 2, display: 'flex', flexDirection: 'column' }}>
                {loading ? (
                  <Box sx={{ display: 'flex', justifyContent: 'center', alignItems: 'center', height: '100%' }}>
                    <Typography variant="body1" color="text.secondary">
                      Loading models...
                    </Typography>
                  </Box>
                ) : error ? (
                  <Box sx={{ display: 'flex', justifyContent: 'center', alignItems: 'center', height: '100%' }}>
                    <Typography variant="body1" color="error">
                      {error}
                    </Typography>
                  </Box>
                ) : (
                  <>
                    {/* 添加融合回答的切换按钮 */}
                    {selectedModels.length > 1 && (
                      <Box sx={{ mb: 2, display: 'flex', alignItems: 'center', justifyContent: 'flex-end' }}>
                        <FormControlLabel
                          control={
                            <Switch
                              checked={mergeResponses}
                              onChange={(e) => setMergeResponses(e.target.checked)}
                              color="primary"
                            />
                          }
                          label={
                            <Typography variant="body2" color="text.secondary">
                              融合回答
                            </Typography>
                          }
                        />
                      </Box>
                    )}

                    <Box className="messages-container" sx={{ flex: 1, overflow: 'auto', mb: 2 }}>
                      {getCurrentConversation().messages && getCurrentConversation().messages.length > 0 ? (
                        getCurrentConversation().messages.map((msg, index) => {
                          // 安全检查：确保消息对象存在且有必要的属性
                          if (!msg || typeof msg !== 'object') {
                            console.warn('Invalid message object at index:', index, msg);
                            return null;
                          }
                          
                          return (
                            <Box
                              key={`${currentConversationId}-${index}`}
                              sx={{
                                display: 'flex',
                                justifyContent: msg.role === 'user' ? 'flex-end' : 'flex-start',
                                mb: 2
                              }}
                            >
                              <Paper
                                className={
                                  msg.role === 'user' 
                                    ? 'user-message' 
                                    : msg.model === 'error'
                                      ? 'error-message'
                                      : 'assistant-message'
                                }
                                sx={{
                                  p: 2,
                                  maxWidth: '70%',
                                  backgroundColor: msg.role === 'user' 
                                    ? 'transparent' 
                                    : msg.model === 'error'
                                      ? 'transparent'
                                      : 'transparent'
                                }}
                              >
                                {msg.role === 'user' ? (
                                  <Typography 
                                    variant="body1" 
                                    sx={{ 
                                      whiteSpace: 'pre-wrap',
                                      wordBreak: 'break-word'
                                    }}
                                  >
                                    {msg.content}
                                  </Typography>
                                ) : (
                                  <Box sx={{ 
                                    '& .code-block': {
                                      margin: '1rem 0'
                                    },
                                    '& pre': { 
                                      backgroundColor: 'transparent',
                                      padding: 0,
                                      margin: 0
                                    },
                                    '& code': {
                                      backgroundColor: 'transparent',
                                      padding: 0
                                    },
                                    '& p': {
                                      margin: '0.5rem 0'
                                    },
                                    '& ul, & ol': {
                                      margin: '0.5rem 0',
                                      paddingLeft: '1.5rem'
                                    },
                                    '& table': {
                                      borderCollapse: 'collapse',
                                      width: '100%',
                                      margin: '0.5rem 0'
                                    },
                                    '& th, & td': {
                                      border: '1px solid #ddd',
                                      padding: '0.5rem',
                                      textAlign: 'left'
                                    },
                                    '& th': {
                                      backgroundColor: 'rgba(0, 0, 0, 0.05)'
                                    },
                                    '& blockquote': {
                                      borderLeft: '4px solid #ddd',
                                      margin: '0.5rem 0',
                                      padding: '0.5rem 0 0.5rem 1rem',
                                      color: 'text.secondary'
                                    }
                                  }}>
                                    <ReactMarkdown 
                                      remarkPlugins={[remarkGfm]}
                                      components={{
                                        code: ({node, inline, className, children, ...props}) => {
                                          const match = /language-(\w+)/.exec(className || '');
                                          if (inline) {
                                            return (
                                              <code className={className} {...props}>
                                                {children}
                                              </code>
                                            );
                                          }
                                          
                                          // 检查是否为多行代码
                                          const isMultiLine = String(children).includes('\n');
                                          
                                          if (isMultiLine) {
                                            const handleCopy = () => {
                                              navigator.clipboard.writeText(String(children));
                                            };
                                            
                                            return (
                                              <div className="code-block" style={{display: 'block'}}>
                                                <button className="copy-btn" onClick={handleCopy}>
                                                  复制
                                                </button>
                                                <pre style={{margin: 0}}>
                                                  <code 
                                                    className={match ? `language-${match[1]}` : ''} 
                                                    style={{
                                                      backgroundColor: '#0d1117',
                                                      color: '#4a9eff',
                                                      padding: '16px 20px',
                                                      borderRadius: '12px',
                                                      fontFamily: 'JetBrains Mono, Fira Code, Consolas, monospace',
                                                      fontSize: '14px',
                                                      lineHeight: '1.8',
                                                      display: 'block',
                                                      width: '100%',
                                                      boxSizing: 'border-box',
                                                      border: '1px solid #30363d',
                                                      whiteSpace: 'pre-wrap',
                                                      wordBreak: 'break-word',
                                                      overflow: 'auto',
                                                      margin: '12px 0',
                                                      boxShadow: '0 4px 8px rgba(0, 0, 0, 0.3)',
                                                    }}
                                                    {...props}
                                                  >
                                                    {children}
                                                  </code>
                                                </pre>
                                              </div>
                                            );
                                          }
                                          
                                          // 单行代码简单显示
                                          return (
                                            <code 
                                              className={match ? `language-${match[1]}` : ''} 
                                              style={{
                                                backgroundColor: 'rgba(116, 199, 236, 0.2)',
                                                color: '#74c7ec',
                                                padding: '2px 6px',
                                                borderRadius: '4px',
                                                fontFamily: 'JetBrains Mono, Consolas, monospace',
                                                fontSize: '0.9em'
                                              }}
                                              {...props}
                                            >
                                              {children}
                                            </code>
                                          );
                                        }
                                      }}
                                    >
                                      {msg.content}
                                    </ReactMarkdown>
                                  </Box>
                                )}
                                {msg.model && (
                                  <Typography 
                                    variant="caption" 
                                    color="text.secondary" 
                                    sx={{ 
                                      display: 'block', 
                                      mt: 1,
                                      color: msg.model === 'error' ? 'error.main' : 'text.secondary'
                                    }}
                                  >
                                    {msg.model === 'merged' 
                                      ? '融合回答' 
                                      : msg.model === 'error'
                                        ? '错误'
                                        : `Model: ${models.find(m => m.id === msg.model)?.name || msg.model}`}
                                  </Typography>
                                )}
                                <Typography variant="caption" color="text.secondary">
                                  {msg.timestamp && new Date(msg.timestamp).toLocaleTimeString()}
                                </Typography>
                              </Paper>
                            </Box>
                          );
                        }).filter(Boolean) // 过滤掉null值
                      ) : (
                        <Typography variant="body2" color="text.secondary" sx={{ textAlign: 'center', py: 4 }}>
                          暂无消息记录
                        </Typography>
                      )}

                      {/* 显示加载指示器 */}
                      {isLoadingResponse && <TypingIndicator />}
                    </Box>

                    <Box sx={{ display: 'flex', gap: 1 }}>
                      <TextField
                        fullWidth
                        multiline
                        maxRows={4}
                        value={message}
                        onChange={(e) => setMessage(e.target.value)}
<<<<<<< HEAD
                        onKeyPress={(e) => e.key === 'Enter' && !isLoadingResponse && handleSend()}
                        disabled={isLoadingResponse}
=======
                        placeholder="输入消息..."
                        onKeyPress={(e) => {
                          if (e.key === 'Enter' && !e.shiftKey) {
                            e.preventDefault();
                            handleSend();
                          }
                        }}
>>>>>>> 506761a2
                      />
                      <Button
                        variant="contained"
                        onClick={handleSend}
<<<<<<< HEAD
                        disabled={isLoadingResponse || !message.trim()}
                      >
                        {isLoadingResponse ? '发送中...' : 'Send'}
=======
                        disabled={!message.trim() || loading}
                        endIcon={<SendIcon />}
                      >
                        发送
>>>>>>> 506761a2
                      </Button>
                    </Box>
                  </>
                )}
              </Paper>
            </Box>
          )}
        </Container>

        {/* Edit Title Dialog */}
        <Dialog 
          open={Boolean(editingConversation)} 
          onClose={() => setEditingConversation(null)}
          maxWidth="sm"
          fullWidth
        >
          <DialogTitle>Edit Conversation Title</DialogTitle>
          <DialogContent>
            <TextField
              autoFocus
              margin="dense"
              label="Title"
              fullWidth
              value={editTitle}
              onChange={(e) => setEditTitle(e.target.value)}
              onKeyPress={(e) => e.key === 'Enter' && saveEditTitle()}
            />
          </DialogContent>
          <DialogActions>
            <Button onClick={() => setEditingConversation(null)}>Cancel</Button>
            <Button onClick={saveEditTitle} variant="contained">Save</Button>
          </DialogActions>
        </Dialog>

        {/* 分享对话框 */}
        <ShareDialog
          open={showShareDialog}
          onClose={() => setShowShareDialog(false)}
          conversationId={currentConversationId}
        />

        {/* 分享列表对话框 */}
        <Dialog
          open={showSharedList}
          onClose={() => setShowSharedList(false)}
          maxWidth="md"
          fullWidth
        >
          <DialogTitle>我的分享</DialogTitle>
          <DialogContent>
            <List>
              {sharedConversations.map((shared) => (
                <ListItem
                  key={shared.id}
                  secondaryAction={
                    <Box>
                      <Tooltip title="复制链接">
                        <IconButton
                          edge="end"
                          onClick={() => {
                            const shareUrl = `${window.location.origin}/shared/${shared.id}`;
                            navigator.clipboard.writeText(shareUrl)
                              .then(() => {
                                // 显示复制成功提示
                                setSharedError('链接已复制到剪贴板');
                                // 3秒后清除提示
                                setTimeout(() => setSharedError(''), 3000);
                              })
                              .catch(() => {
                                // 显示复制失败提示
                                setSharedError('复制失败，请手动复制');
                                // 3秒后清除提示
                                setTimeout(() => setSharedError(''), 3000);
                              });
                          }}
                        >
                          <ContentCopyIcon />
                        </IconButton>
                      </Tooltip>
                      <Tooltip title="删除分享">
                        <IconButton
                          edge="end"
                          onClick={() => handleDeleteShare(shared.id)}
                          sx={{ ml: 1 }}
                        >
                          <DeleteIcon />
                        </IconButton>
                      </Tooltip>
                    </Box>
                  }
                >
                  <ListItemText
                    primary={shared.title || '未命名会话'}
                    secondary={`分享时间: ${new Date(shared.createdAt).toLocaleString()}`}
                  />
                </ListItem>
              ))}
              {sharedConversations.length === 0 && (
                <ListItem>
                  <ListItemText
                    primary="暂无分享的会话"
                    sx={{ textAlign: 'center', color: 'text.secondary' }}
                  />
                </ListItem>
              )}
            </List>
          </DialogContent>
          <DialogActions>
            <Button onClick={() => setShowSharedList(false)}>关闭</Button>
          </DialogActions>
        </Dialog>

        {/* 查看分享会话对话框 */}
        <Dialog
          open={showViewSharedDialog}
          onClose={() => {
            setShowViewSharedDialog(false);
            setSharedLink('');
            setSharedError('');
          }}
          maxWidth="sm"
          fullWidth
        >
          <DialogTitle sx={{ 
            display: 'flex', 
            alignItems: 'center', 
            gap: 1,
            borderBottom: 1,
            borderColor: 'divider',
            pb: 2
          }}>
            <VisibilityIcon color="primary" />
            查看分享的会话
          </DialogTitle>
          <DialogContent>
            <Box sx={{ mt: 2 }}>
              <Paper 
                elevation={0} 
                sx={{ 
                  p: 3,
                  backgroundColor: 'background.default',
                  borderRadius: 2
                }}
              >
                <Typography variant="subtitle1" gutterBottom>
                  输入分享链接
                </Typography>
                <Box sx={{ display: 'flex', alignItems: 'center', gap: 1, mb: 2 }}>
                  <TextField
                    fullWidth
                    value={sharedLink}
                    onChange={(e) => setSharedLink(e.target.value)}
                    placeholder="请输入分享链接"
                    error={!!sharedError}
                    helperText={sharedError}
                    sx={{
                      '& .MuiOutlinedInput-root': {
                        backgroundColor: 'background.paper'
                      }
                    }}
                  />
                </Box>
                <Typography variant="body2" color="text.secondary">
                  输入其他用户分享的会话链接，即可查看会话内容
                </Typography>
              </Paper>
            </Box>
          </DialogContent>
          <DialogActions sx={{ px: 3, py: 2, borderTop: 1, borderColor: 'divider' }}>
            <Button 
              onClick={() => {
                setShowViewSharedDialog(false);
                setSharedLink('');
                setSharedError('');
              }} 
              variant="outlined"
            >
              取消
            </Button>
            <Button 
              onClick={handleViewShared} 
              variant="contained"
              disabled={!sharedLink.trim()}
            >
              查看
            </Button>
          </DialogActions>
        </Dialog>

        {/* 删除错误提示 */}
        <Snackbar
          open={!!deleteError}
          autoHideDuration={6000}
          onClose={() => setDeleteError('')}
        >
          <Alert onClose={() => setDeleteError('')} severity="error">
            {deleteError}
          </Alert>
        </Snackbar>
      </Box>
    </ThemeProvider>
  );
};

// 主应用组件
const App = () => {
  const [isLogin, setIsLogin] = useState(false);
  const [isRegister, setIsRegister] = useState(false);
  const { user } = useAuth();

  // 检查URL是否包含分享ID
  const shareId = window.location.pathname.split('/shared/')[1];

  if (shareId) {
    return <SharedConversation shareId={shareId} />;
  }

  if (!user) {
    if (isRegister) {
      return <Register onRegisterSuccess={() => setIsRegister(false)} />;
    }
    return <Login onLoginSuccess={() => setIsLogin(true)} />;
  }

  return <MainApp />;
};

// 包装整个应用
const AppWithAuth = () => (
  <AuthProvider>
    <App />
  </AuthProvider>
);

export default AppWithAuth; <|MERGE_RESOLUTION|>--- conflicted
+++ resolved
@@ -129,9 +129,7 @@
   const [isLoadingResponse, setIsLoadingResponse] = useState(false);
   const [isDarkMode, setIsDarkMode] = useState(true);
   const messagesEndRef = useRef(null);
-<<<<<<< HEAD
   const [streamingContent, setStreamingContent] = useState('');
-=======
   const [showShareDialog, setShowShareDialog] = useState(false);
   const [showSharedList, setShowSharedList] = useState(false);
   const [showViewSharedDialog, setShowViewSharedDialog] = useState(false);
@@ -139,7 +137,6 @@
   const [sharedLink, setSharedLink] = useState('');
   const [sharedError, setSharedError] = useState('');
   const [deleteError, setDeleteError] = useState('');
->>>>>>> 506761a2
 
   // 从API加载模型列表
   useEffect(() => {
@@ -573,8 +570,6 @@
     }
   };
 
-<<<<<<< HEAD
-=======
   // 加载分享的会话列表
   useEffect(() => {
     const loadSharedConversations = async () => {
@@ -627,8 +622,6 @@
       setDeleteError('删除分享失败，请稍后重试');
     }
   };
-
->>>>>>> 506761a2
   return (
     <ThemeProvider theme={isDarkMode ? darkTheme : lightTheme}>
       <CssBaseline />
@@ -1105,32 +1098,22 @@
                         maxRows={4}
                         value={message}
                         onChange={(e) => setMessage(e.target.value)}
-<<<<<<< HEAD
-                        onKeyPress={(e) => e.key === 'Enter' && !isLoadingResponse && handleSend()}
-                        disabled={isLoadingResponse}
-=======
                         placeholder="输入消息..."
                         onKeyPress={(e) => {
-                          if (e.key === 'Enter' && !e.shiftKey) {
+                          if (e.key === 'Enter' && !e.shiftKey && !isLoadingResponse) {
                             e.preventDefault();
                             handleSend();
                           }
                         }}
->>>>>>> 506761a2
+                        disabled={isLoadingResponse}
                       />
                       <Button
                         variant="contained"
                         onClick={handleSend}
-<<<<<<< HEAD
                         disabled={isLoadingResponse || !message.trim()}
-                      >
-                        {isLoadingResponse ? '发送中...' : 'Send'}
-=======
-                        disabled={!message.trim() || loading}
                         endIcon={<SendIcon />}
                       >
-                        发送
->>>>>>> 506761a2
+                        {isLoadingResponse ? '发送中...' : '发送'}
                       </Button>
                     </Box>
                   </>
