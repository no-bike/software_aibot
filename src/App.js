--- conflicted
+++ resolved
@@ -24,14 +24,11 @@
   Chip,
   Switch,
   FormControlLabel,
-<<<<<<< HEAD
-  keyframes
-=======
+  keyframes,
   ThemeProvider,
   CssBaseline,
   AppBar,
   Toolbar
->>>>>>> 263e3e44
 } from '@mui/material';
 import ReactMarkdown from 'react-markdown';
 import remarkGfm from 'remark-gfm';
@@ -54,7 +51,6 @@
 import { getModels, updateModelSelection, sendMessage as sendMessageToAPI, fusionResponses, getConversations, deleteConversation as deleteConversationAPI, getConversationDetail, updateConversationTitle } from './services/apiService';
 import { AuthProvider, useAuth } from './contexts/AuthContext';
 
-<<<<<<< HEAD
 // 跳动点动画
 const bounce = keyframes`
   0%, 60%, 100% {
@@ -106,12 +102,9 @@
   </Box>
 );
 
-const App = () => {
-=======
 // 将主应用内容包装在一个新组件中
 const MainApp = () => {
   const { user, logout } = useAuth();
->>>>>>> 263e3e44
   const [message, setMessage] = useState('');
   const [conversations, setConversations] = useState([]);
   const [currentConversationId, setCurrentConversationId] = useState(null);
@@ -125,12 +118,10 @@
   const [mergeResponses, setMergeResponses] = useState(false);
   const [loading, setLoading] = useState(true);
   const [error, setError] = useState(null);
-<<<<<<< HEAD
   const [isLoadingResponse, setIsLoadingResponse] = useState(false);
-=======
   const [isDarkMode, setIsDarkMode] = useState(true);
   const messagesEndRef = useRef(null);
->>>>>>> 263e3e44
+  const [streamingContent, setStreamingContent] = useState('');
 
   // 从API加载模型列表
   useEffect(() => {
@@ -208,6 +199,7 @@
     setConversations(prevConversations => [newConversation, ...prevConversations]);
     return newConversation.id;  // 返回新创建的对话ID
   };
+
   // 选择并加载会话详情
   const selectConversation = async (conversationId) => {
     try {
@@ -245,8 +237,6 @@
     }
   };
 
-  const [streamingContent, setStreamingContent] = useState('');
-
   const handleSend = async () => {
     if (!message.trim()) return;
     
@@ -277,11 +267,8 @@
 
     const currentMessage = message;
     setMessage('');  // 清空输入框
-<<<<<<< HEAD
     setIsLoadingResponse(true); // 开始加载状态
-=======
     setStreamingContent(''); // 重置流式内容
->>>>>>> 263e3e44
 
     // 确保有对话ID
     let conversationId = currentConversationId;
@@ -480,7 +467,9 @@
     } finally {
       setIsLoadingResponse(false); // 结束加载状态
     }
-  };  const deleteConversation = async (conversationId) => {
+  };
+
+  const deleteConversation = async (conversationId) => {
     try {
       // 调用后端API删除会话
       await deleteConversationAPI(conversationId);
@@ -511,6 +500,7 @@
     setEditingConversation(conversation);
     setEditTitle(conversation.title);
   };
+
   const saveEditTitle = async () => {
     if (editingConversation && editTitle.trim()) {
       try {
@@ -545,6 +535,7 @@
   const getCurrentConversation = () => {
     return conversations.find(conv => conv.id === currentConversationId) || { messages: [] };
   };
+
   // 当消息变化时自动滚动到底部
   useEffect(() => {
     const container = document.querySelector('.messages-container');
@@ -562,7 +553,9 @@
     if (selectedModels.length === 0 && updatedModels.length > 0) {
       setSelectedModels([updatedModels[0].id]);
     }
-  };  return (
+  };
+
+  return (
     <ThemeProvider theme={isDarkMode ? darkTheme : lightTheme}>
       <CssBaseline />
       <Box sx={{ display: 'flex', flexDirection: 'column', height: '100vh' }}>
@@ -734,7 +727,8 @@
                     </List>
                   </>
                 )}
-                  {/* 设置和主题切换按钮放在左下角 */}
+
+                {/* 设置和主题切换按钮放在左下角 */}
                 <Box sx={{ mt: 'auto', pt: 2, borderTop: 1, borderColor: 'divider' }}>
                   <Box sx={{ display: 'flex', gap: 1, mb: 2 }}>
                     <Button
@@ -798,7 +792,9 @@
                           }
                         />
                       </Box>
-                    )}                <Box className="messages-container" sx={{ flex: 1, overflow: 'auto', mb: 2 }}>
+                    )}
+
+                    <Box className="messages-container" sx={{ flex: 1, overflow: 'auto', mb: 2 }}>
                       {getCurrentConversation().messages && getCurrentConversation().messages.length > 0 ? (
                         getCurrentConversation().messages.map((msg, index) => {
                           // 安全检查：确保消息对象存在且有必要的属性
@@ -815,174 +811,178 @@
                                 justifyContent: msg.role === 'user' ? 'flex-end' : 'flex-start',
                                 mb: 2
                               }}
-                            ><Paper
-                            className={
-                              msg.role === 'user' 
-                                ? 'user-message' 
-                                : msg.model === 'error'
-                                  ? 'error-message'
-                                  : 'assistant-message'
-                            }
-                            sx={{
-                              p: 2,
-                              maxWidth: '70%',
-                              backgroundColor: msg.role === 'user' 
-                                ? 'transparent' 
-                                : msg.model === 'error'
-                                  ? 'transparent'
-                                  : 'transparent'
-                            }}
-                          >
-                            {msg.role === 'user' ? (
-                              <Typography 
-                                variant="body1" 
-                                sx={{ 
-                                  whiteSpace: 'pre-wrap',
-                                  wordBreak: 'break-word'
+                            >
+                              <Paper
+                                className={
+                                  msg.role === 'user' 
+                                    ? 'user-message' 
+                                    : msg.model === 'error'
+                                      ? 'error-message'
+                                      : 'assistant-message'
+                                }
+                                sx={{
+                                  p: 2,
+                                  maxWidth: '70%',
+                                  backgroundColor: msg.role === 'user' 
+                                    ? 'transparent' 
+                                    : msg.model === 'error'
+                                      ? 'transparent'
+                                      : 'transparent'
                                 }}
                               >
-                                {msg.content}
-                              </Typography>
-                            ) : (
-                              <Box sx={{ 
-                                '& .code-block': {
-                                  margin: '1rem 0'
-                                },
-                                '& pre': { 
-                                  backgroundColor: 'transparent',
-                                  padding: 0,
-                                  margin: 0
-                                },
-                                '& code': {
-                                  backgroundColor: 'transparent',
-                                  padding: 0
-                                },
-                                '& p': {
-                                  margin: '0.5rem 0'
-                                },
-                                '& ul, & ol': {
-                                  margin: '0.5rem 0',
-                                  paddingLeft: '1.5rem'
-                                },
-                                '& table': {
-                                  borderCollapse: 'collapse',
-                                  width: '100%',
-                                  margin: '0.5rem 0'
-                                },
-                                '& th, & td': {
-                                  border: '1px solid #ddd',
-                                  padding: '0.5rem',
-                                  textAlign: 'left'
-                                },
-                                '& th': {
-                                  backgroundColor: 'rgba(0, 0, 0, 0.05)'
-                                },
-                                '& blockquote': {
-                                  borderLeft: '4px solid #ddd',
-                                  margin: '0.5rem 0',
-                                  padding: '0.5rem 0 0.5rem 1rem',
-                                  color: 'text.secondary'
-                                }
-                              }}>
-                                <ReactMarkdown 
-                                  remarkPlugins={[remarkGfm]}
-                                  components={{
-                                    code: ({node, inline, className, children, ...props}) => {
-                                      const match = /language-(\w+)/.exec(className || '');
-                                      if (inline) {
-                                        return (
-                                          <code className={className} {...props}>
-                                            {children}
-                                          </code>
-                                        );
-                                      }
-                                      
-                                      // 检查是否为多行代码
-                                      const isMultiLine = String(children).includes('\n');
-                                      
-                                      if (isMultiLine) {
-                                        const handleCopy = () => {
-                                          navigator.clipboard.writeText(String(children));
-                                        };
-                                        
-                                        return (
-                                          <div className="code-block" style={{display: 'block'}}>
-                                            <button className="copy-btn" onClick={handleCopy}>
-                                              复制
-                                            </button>
-                                            <pre style={{margin: 0}}>                                          <code 
-                                                className={match ? `language-${match[1]}` : ''} 
-                                                style={{
-                                                  backgroundColor: '#0d1117',
-                                                  color: '#4a9eff',
-                                                  padding: '16px 20px',
-                                                  borderRadius: '12px',
-                                                  fontFamily: 'JetBrains Mono, Fira Code, Consolas, monospace',
-                                                  fontSize: '14px',
-                                                  lineHeight: '1.8',
-                                                  display: 'block',
-                                                  width: '100%',
-                                                  boxSizing: 'border-box',
-                                                  border: '1px solid #30363d',
-                                                  whiteSpace: 'pre-wrap',
-                                                  wordBreak: 'break-word',
-                                                  overflow: 'auto',
-                                                  margin: '12px 0',
-                                                  boxShadow: '0 4px 8px rgba(0, 0, 0, 0.3)',
-                                                }}
-                                                {...props}
-                                              >
+                                {msg.role === 'user' ? (
+                                  <Typography 
+                                    variant="body1" 
+                                    sx={{ 
+                                      whiteSpace: 'pre-wrap',
+                                      wordBreak: 'break-word'
+                                    }}
+                                  >
+                                    {msg.content}
+                                  </Typography>
+                                ) : (
+                                  <Box sx={{ 
+                                    '& .code-block': {
+                                      margin: '1rem 0'
+                                    },
+                                    '& pre': { 
+                                      backgroundColor: 'transparent',
+                                      padding: 0,
+                                      margin: 0
+                                    },
+                                    '& code': {
+                                      backgroundColor: 'transparent',
+                                      padding: 0
+                                    },
+                                    '& p': {
+                                      margin: '0.5rem 0'
+                                    },
+                                    '& ul, & ol': {
+                                      margin: '0.5rem 0',
+                                      paddingLeft: '1.5rem'
+                                    },
+                                    '& table': {
+                                      borderCollapse: 'collapse',
+                                      width: '100%',
+                                      margin: '0.5rem 0'
+                                    },
+                                    '& th, & td': {
+                                      border: '1px solid #ddd',
+                                      padding: '0.5rem',
+                                      textAlign: 'left'
+                                    },
+                                    '& th': {
+                                      backgroundColor: 'rgba(0, 0, 0, 0.05)'
+                                    },
+                                    '& blockquote': {
+                                      borderLeft: '4px solid #ddd',
+                                      margin: '0.5rem 0',
+                                      padding: '0.5rem 0 0.5rem 1rem',
+                                      color: 'text.secondary'
+                                    }
+                                  }}>
+                                    <ReactMarkdown 
+                                      remarkPlugins={[remarkGfm]}
+                                      components={{
+                                        code: ({node, inline, className, children, ...props}) => {
+                                          const match = /language-(\w+)/.exec(className || '');
+                                          if (inline) {
+                                            return (
+                                              <code className={className} {...props}>
                                                 {children}
                                               </code>
-                                            </pre>
-                                          </div>
-                                        );
-                                      }
-                                      
-                                      // 单行代码简单显示
-                                      return (                                    <code 
-                                          className={match ? `language-${match[1]}` : ''} 
-                                          style={{
-                                            backgroundColor: 'rgba(116, 199, 236, 0.2)',
-                                            color: '#74c7ec',
-                                            padding: '2px 6px',
-                                            borderRadius: '4px',
-                                            fontFamily: 'JetBrains Mono, Consolas, monospace',
-                                            fontSize: '0.9em'
-                                          }}
-                                          {...props}
-                                        >
-                                          {children}
-                                        </code>
-                                      );
-                                    }
-                                  }}
-                                >
-                                  {msg.content}
-                                </ReactMarkdown>
-                              </Box>
-                            )}
-                            {msg.model && (
-                              <Typography 
-                                variant="caption" 
-                                color="text.secondary" 
-                                sx={{ 
-                                  display: 'block', 
-                                  mt: 1,
-                                  color: msg.model === 'error' ? 'error.main' : 'text.secondary'
-                                }}
-                              >
-                                {msg.model === 'merged' 
-                                  ? '融合回答' 
-                                  : msg.model === 'error'
-                                    ? '错误'
-                                    : `Model: ${models.find(m => m.id === msg.model)?.name || msg.model}`}
-                              </Typography>
-                            )}                            <Typography variant="caption" color="text.secondary">
-                              {msg.timestamp && new Date(msg.timestamp).toLocaleTimeString()}
-                            </Typography>
-                          </Paper>
-                        </Box>
+                                            );
+                                          }
+                                          
+                                          // 检查是否为多行代码
+                                          const isMultiLine = String(children).includes('\n');
+                                          
+                                          if (isMultiLine) {
+                                            const handleCopy = () => {
+                                              navigator.clipboard.writeText(String(children));
+                                            };
+                                            
+                                            return (
+                                              <div className="code-block" style={{display: 'block'}}>
+                                                <button className="copy-btn" onClick={handleCopy}>
+                                                  复制
+                                                </button>
+                                                <pre style={{margin: 0}}>
+                                                  <code 
+                                                    className={match ? `language-${match[1]}` : ''} 
+                                                    style={{
+                                                      backgroundColor: '#0d1117',
+                                                      color: '#4a9eff',
+                                                      padding: '16px 20px',
+                                                      borderRadius: '12px',
+                                                      fontFamily: 'JetBrains Mono, Fira Code, Consolas, monospace',
+                                                      fontSize: '14px',
+                                                      lineHeight: '1.8',
+                                                      display: 'block',
+                                                      width: '100%',
+                                                      boxSizing: 'border-box',
+                                                      border: '1px solid #30363d',
+                                                      whiteSpace: 'pre-wrap',
+                                                      wordBreak: 'break-word',
+                                                      overflow: 'auto',
+                                                      margin: '12px 0',
+                                                      boxShadow: '0 4px 8px rgba(0, 0, 0, 0.3)',
+                                                    }}
+                                                    {...props}
+                                                  >
+                                                    {children}
+                                                  </code>
+                                                </pre>
+                                              </div>
+                                            );
+                                          }
+                                          
+                                          // 单行代码简单显示
+                                          return (
+                                            <code 
+                                              className={match ? `language-${match[1]}` : ''} 
+                                              style={{
+                                                backgroundColor: 'rgba(116, 199, 236, 0.2)',
+                                                color: '#74c7ec',
+                                                padding: '2px 6px',
+                                                borderRadius: '4px',
+                                                fontFamily: 'JetBrains Mono, Consolas, monospace',
+                                                fontSize: '0.9em'
+                                              }}
+                                              {...props}
+                                            >
+                                              {children}
+                                            </code>
+                                          );
+                                        }
+                                      }}
+                                    >
+                                      {msg.content}
+                                    </ReactMarkdown>
+                                  </Box>
+                                )}
+                                {msg.model && (
+                                  <Typography 
+                                    variant="caption" 
+                                    color="text.secondary" 
+                                    sx={{ 
+                                      display: 'block', 
+                                      mt: 1,
+                                      color: msg.model === 'error' ? 'error.main' : 'text.secondary'
+                                    }}
+                                  >
+                                    {msg.model === 'merged' 
+                                      ? '融合回答' 
+                                      : msg.model === 'error'
+                                        ? '错误'
+                                        : `Model: ${models.find(m => m.id === msg.model)?.name || msg.model}`}
+                                  </Typography>
+                                )}
+                                <Typography variant="caption" color="text.secondary">
+                                  {msg.timestamp && new Date(msg.timestamp).toLocaleTimeString()}
+                                </Typography>
+                              </Paper>
+                            </Box>
                           );
                         }).filter(Boolean) // 过滤掉null值
                       ) : (
@@ -990,6 +990,9 @@
                           暂无消息记录
                         </Typography>
                       )}
+
+                      {/* 显示加载指示器 */}
+                      {isLoadingResponse && <TypingIndicator />}
                     </Box>
 
                     <Box sx={{ display: 'flex', gap: 1 }}>
@@ -999,74 +1002,18 @@
                         placeholder="Type your message..."
                         value={message}
                         onChange={(e) => setMessage(e.target.value)}
-                        onKeyPress={(e) => e.key === 'Enter' && handleSend()}
+                        onKeyPress={(e) => e.key === 'Enter' && !isLoadingResponse && handleSend()}
+                        disabled={isLoadingResponse}
                       />
                       <Button
                         variant="contained"
                         endIcon={<SendIcon />}
                         onClick={handleSend}
+                        disabled={isLoadingResponse || !message.trim()}
                       >
-                        Send
+                        {isLoadingResponse ? '发送中...' : 'Send'}
                       </Button>
                     </Box>
-<<<<<<< HEAD
-                  ))}
-                  
-                  {/* 显示加载指示器 */}
-                  {isLoadingResponse && <TypingIndicator />}
-                </Box>
-
-                <Box sx={{ display: 'flex', gap: 1 }}>
-                  <TextField
-                    fullWidth
-                    variant="outlined"
-                    placeholder="Type your message..."
-                    value={message}
-                    onChange={(e) => setMessage(e.target.value)}
-                    onKeyPress={(e) => e.key === 'Enter' && !isLoadingResponse && handleSend()}
-                    disabled={isLoadingResponse}
-                  />
-                  <Button
-                    variant="contained"
-                    endIcon={<SendIcon />}
-                    onClick={handleSend}
-                    disabled={isLoadingResponse || !message.trim()}
-                  >
-                    {isLoadingResponse ? '发送中...' : 'Send'}
-                  </Button>
-                </Box>
-              </>
-            )}
-          </Paper>
-        </Box>
-      )}
-
-      {/* Edit Title Dialog */}
-      <Dialog 
-        open={Boolean(editingConversation)} 
-        onClose={() => setEditingConversation(null)}
-        maxWidth="sm"
-        fullWidth
-      >
-        <DialogTitle>Edit Conversation Title</DialogTitle>
-        <DialogContent>
-          <TextField
-            autoFocus
-            margin="dense"
-            label="Title"
-            fullWidth
-            value={editTitle}
-            onChange={(e) => setEditTitle(e.target.value)}
-            onKeyPress={(e) => e.key === 'Enter' && saveEditTitle()}
-          />
-        </DialogContent>
-        <DialogActions>
-          <Button onClick={() => setEditingConversation(null)}>Cancel</Button>
-          <Button onClick={saveEditTitle} variant="contained">Save</Button>
-        </DialogActions>
-      </Dialog>
-    </Container>
-=======
                   </>
                 )}
               </Paper>
@@ -1095,7 +1042,8 @@
           </DialogContent>
           <DialogActions>
             <Button onClick={() => setEditingConversation(null)}>Cancel</Button>
-            <Button onClick={saveEditTitle} variant="contained">Save</Button>          </DialogActions>
+            <Button onClick={saveEditTitle} variant="contained">Save</Button>
+          </DialogActions>
         </Dialog>
       </Box>
     </ThemeProvider>
@@ -1129,7 +1077,6 @@
     <Login onLoginSuccess={handleLoginSuccess} />
   ) : (
     <Register onRegisterSuccess={handleRegisterSuccess} />
->>>>>>> 263e3e44
   );
 };
 
@@ -1140,4 +1087,4 @@
   </AuthProvider>
 );
 
-export default AppWithAuth;+export default AppWithAuth; 